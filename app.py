--- conflicted
+++ resolved
@@ -386,8 +386,6 @@
             capture_message(f"Unsupported image type received: {mime}")
         return error(APIError(message="The uploaded file is not in a supported format"))
 
-<<<<<<< HEAD
-=======
     try:
         if mime != SupportedImageTypes.IMAGE_SVG.value:
             img: Image = Image.open(io.BytesIO(uploaded))
@@ -429,7 +427,6 @@
             capture_exception(e)
             return error(APIError(message=f"Failed to convert SVG to PNG: {e}"))
 
->>>>>>> 35017c61
     # Now we have a valid image, and we know its size and type.
     # Resize it to each size contained in `AvatarSize`.
 
